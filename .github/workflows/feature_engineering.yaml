name: Feature Engineering Workflow

on:
  push:
    branches:
      - 'main'
    paths:
      - src/feature_engineering**
  workflow_dispatch:

permissions:
  id-token: write
  contents: read

jobs:
  submit-feature-engineering-pipeline:
    # needs: call-images-build-and-push-workflow
    runs-on: ubuntu-latest
    steps:
      -
<<<<<<< HEAD
        name: setup pyenv
        uses: "gabrielfalcao/pyenv-action@v18"
        with:
          default: 3.10.13
=======
        name: Install Pyenv, Python and Poetry
        run: |
          curl https://pyenv.run | bash
          echo 'export PYENV_ROOT="$HOME/.pyenv"' >> ${HOME}/.bashrc
          echo '[[ -d $PYENV_ROOT/bin ]] && export PATH="$PYENV_ROOT/bin:$PATH"' >> ${HOME}/.bashrc
          echo 'eval "$(pyenv init -)"' >> ${HOME}/.bashrc
          echo 'eval "$(pyenv virtualenv-init -)"' >> ${HOME}/.bashrc
          source ${HOME}/.bashrc
          pyenv install 3.10.13
          pyenv global 3.10.13
          curl -sSL https://install.python-poetry.org | python3 -
>>>>>>> 45069d0f
      -
        name: Checkout
        uses: actions/checkout@v4
      -
        id: gcp_auth
        name: Authenticate to Google Cloud
        uses: google-github-actions/auth@v2.1.3
        with:
          project_id: ${{ secrets.PROJECT_ID }}
          workload_identity_provider: ${{ secrets.WIP }}
          service_account: ${{ secrets.SERVICE_ACCOUNT }}
      -
        name: 'Set up Cloud SDK'
        uses: 'google-github-actions/setup-gcloud@v2'
        with:
          version: '>= 363.0.0'
      -
        name: Create .env file based on Github Secrets
        run: |
          echo "ENDPOINT=${{ secrets.ENDPOINT }}" >> .env
          echo "HOPSWORKS_API_KEY=${{ secrets.HOPSWORKS_API_KEY }}" >> .env
          echo "HOPSWORKS_PROJECT=${{ secrets.HOPSWORKS_PROJECT }}" >> .env
          echo "IMAGE=${{ secrets.ARTIFACT_REGISTRY_TAG }}" >> .env
          echo "PIPELINE_ROOT=${{ secrets.PIPELINE_ROOT }}" >> .env
          echo "PROJECT_ID=${{ secrets.PROJECT_ID }}" >> .env
          echo "RAW_DATA=${{ secrets.RAW_DATA }}" >> .env
          echo "REGION=${{ secrets.REGION }}" >> .env
      -
        name: Create venv and install requirements
        run: |
          pyenv virtualenv 3.10.13 asrs
          pyenv activate asrs
          poetry install --without dev --no-root
          pyenv global asrs
      -
        name: Submit Pipeline
        run: |
          gcloud auth login --brief --cred-file="${{ steps.gcp_auth.outputs.credentials_file_path }}"
          python3 src/feature_engineering/pipeline.py<|MERGE_RESOLUTION|>--- conflicted
+++ resolved
@@ -18,24 +18,10 @@
     runs-on: ubuntu-latest
     steps:
       -
-<<<<<<< HEAD
-        name: setup pyenv
+        name: Setup pyenv
         uses: "gabrielfalcao/pyenv-action@v18"
         with:
           default: 3.10.13
-=======
-        name: Install Pyenv, Python and Poetry
-        run: |
-          curl https://pyenv.run | bash
-          echo 'export PYENV_ROOT="$HOME/.pyenv"' >> ${HOME}/.bashrc
-          echo '[[ -d $PYENV_ROOT/bin ]] && export PATH="$PYENV_ROOT/bin:$PATH"' >> ${HOME}/.bashrc
-          echo 'eval "$(pyenv init -)"' >> ${HOME}/.bashrc
-          echo 'eval "$(pyenv virtualenv-init -)"' >> ${HOME}/.bashrc
-          source ${HOME}/.bashrc
-          pyenv install 3.10.13
-          pyenv global 3.10.13
-          curl -sSL https://install.python-poetry.org | python3 -
->>>>>>> 45069d0f
       -
         name: Checkout
         uses: actions/checkout@v4
@@ -73,5 +59,4 @@
       -
         name: Submit Pipeline
         run: |
-          gcloud auth login --brief --cred-file="${{ steps.gcp_auth.outputs.credentials_file_path }}"
           python3 src/feature_engineering/pipeline.py