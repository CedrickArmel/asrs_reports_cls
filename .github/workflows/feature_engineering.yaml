name: Feature Engineering Workflow

on:
  push:
    branches:
      - 'main'
    paths:
      - src/feature_engineering**
  workflow_dispatch:

permissions:
  id-token: write
  contents: read

jobs:
  call-images-build-and-push-workflow:
    uses: ./.github/workflows/build_push_images_on_call.yaml
    secrets: inherit

  submit-feature-engineering-pipeline:
    needs: call-images-build-and-push-workflow
    runs-on: ubuntu-latest
    steps:
      -
        name: Setup pyenv
        uses: "gabrielfalcao/pyenv-action@v18"
        with:
          default: 3.10.13
      -
        name: Checkout
        uses: actions/checkout@v4
      -
        id: gcp_auth
        name: Authenticate to Google Cloud
        uses: google-github-actions/auth@v2.1.3
        with:
          project_id: ${{ secrets.PROJECT_ID }}
          workload_identity_provider: ${{ secrets.WIP }}
          service_account: ${{ secrets.SERVICE_ACCOUNT }}
      -
        name: 'Set up Cloud SDK'
        uses: 'google-github-actions/setup-gcloud@v2'
        with:
          version: '>= 363.0.0'
      -
        name: Create .env file based on Github Secrets
        run: |
          echo "ENDPOINT=${{ secrets.ENDPOINT }}" >> .env
          echo "HOPSWORKS_API_KEY=${{ secrets.HOPSWORKS_API_KEY }}" >> .env
          echo "HOPSWORKS_PROJECT=${{ secrets.HOPSWORKS_PROJECT }}" >> .env
          echo "IMAGE=${{ secrets.ARTIFACT_REGISTRY_TAG }}" >> .env
          echo "PIPELINE_ROOT=${{ secrets.PIPELINE_ROOT }}" >> .env
          echo "PROJECT_ID=${{ secrets.PROJECT_ID }}" >> .env
          echo "RAW_DATA=${{ secrets.RAW_DATA }}" >> .env
          echo "REGION=${{ secrets.REGION }}" >> .env
      -
        name: Install Poetry
        run: |
          curl -sSL https://install.python-poetry.org | python3 -
      -
        name: Create venv and install requirements
        run: |
          python3 -m venv env && source env/bin/activate
          poetry install --without dev --no-root
      -
        name: Submit Pipeline
        run: |
          source env/bin/activate
<<<<<<< HEAD
          python3 src/feature_engineering/pipeline.py
=======
          python3 src/feature_engineering/pipeline.py
>>>>>>> 3a928535
<|MERGE_RESOLUTION|>--- conflicted
+++ resolved
@@ -66,8 +66,4 @@
         name: Submit Pipeline
         run: |
           source env/bin/activate
-<<<<<<< HEAD
           python3 src/feature_engineering/pipeline.py
-=======
-          python3 src/feature_engineering/pipeline.py
->>>>>>> 3a928535
